--- conflicted
+++ resolved
@@ -33,13 +33,8 @@
   "devDependencies": {
     "broccoli-asset-rev": "^2.4.5",
     "ember-ajax": "^3.0.0",
-<<<<<<< HEAD
-    "ember-cli": "~3.1.2",
-    "ember-cli-dependency-checker": "^2.1.0",
-=======
     "ember-cli": "~3.1.4",
     "ember-cli-dependency-checker": "^2.1.1",
->>>>>>> 06defc0d
     "ember-cli-eslint": "^4.2.3",
     "ember-cli-htmlbars": "^2.0.1",
     "ember-cli-htmlbars-inline-precompile": "^1.0.2",
@@ -55,21 +50,13 @@
     "ember-maybe-import-regenerator": "^0.1.6",
     "ember-native-dom-helpers": "0.6.2",
     "ember-resolver": "^4.0.0",
-<<<<<<< HEAD
-    "ember-source": "~3.1.0",
-=======
     "ember-source": "~3.1.2",
->>>>>>> 06defc0d
     "eslint-config-prettier": "^2.9.0",
     "eslint-plugin-ember-suave": "^1.0.0",
     "eslint-plugin-prettier": "^2.5.0",
     "fs.extra": "^1.3.2",
     "husky": "^0.14.3",
-<<<<<<< HEAD
-    "lint-staged": "^7.0.4",
-=======
     "lint-staged": "^7.1.2",
->>>>>>> 06defc0d
     "loader.js": "^4.2.3",
     "prettier": "^1.10.2"
   },
